import asyncio
import functools
import json
import os
import threading
import time
import uuid
from contextlib import ExitStack
from typing import Any, AsyncGenerator, Dict, Generator, Optional, Union

import fire
import httpx
import nest_asyncio
import requests
from fastapi.testclient import TestClient

from r2r.base import AnalysisTypes, FilterCriteria, R2RException, UserCreate

from .routes.ingestion.requests import (
    R2RIngestFilesRequest,
    R2RUpdateFilesRequest,
)
from .routes.management.requests import (
    R2RAnalyticsRequest,
    R2RDeleteRequest,
    R2RDocumentChunksRequest,
    R2RDocumentsOverviewRequest,
    R2RLogsRequest,
    R2RPrintRelationshipsRequest,
    R2RUpdatePromptRequest,
    R2RUsersOverviewRequest,
)
from .routes.retrieval.requests import (
    R2RRAGChatRequest,
    R2RRAGRequest,
    R2RSearchRequest,
)

nest_asyncio.apply()


def handle_request_error(response):
    if response.status_code < 400:
        return

    try:
        error_content = response.json()
        if isinstance(error_content, dict) and "detail" in error_content:
            detail = error_content["detail"]
            if isinstance(detail, dict):
                message = detail.get("message", str(response.text))
            else:
                message = str(detail)
        else:
            message = str(error_content)
    except json.JSONDecodeError:
        message = response.text

    raise R2RException(
        status_code=response.status_code,
        message=message,
    )


class R2RClient:
    def __init__(
        self,
        base_url: str = "http://localhost:8000",
        prefix: str = "/v1",
        custom_client=None,
    ):
        self.base_url = base_url
        self.prefix = prefix
        self.access_token = None
        self._refresh_token = None
        self.client = custom_client or requests

    def _make_request(self, method, endpoint, **kwargs):
        url = f"{self.base_url}{self.prefix}/{endpoint}"
        headers = kwargs.pop("headers", {})
        if self.access_token and endpoint not in [
            "register",
            "login",
            "verify_email",
        ]:
            headers.update(self._get_auth_header())
        if isinstance(self.client, TestClient):
            response = getattr(self.client, method.lower())(
                url, headers=headers, **kwargs
            )
        else:
            response = self.client.request(
                method, url, headers=headers, **kwargs
            )

        handle_request_error(response)
        return response.json()

    def _get_auth_header(self) -> dict:
        if not self.access_token:
            {}  # Return empty dict if no access token
        return {"Authorization": f"Bearer {self.access_token}"}

    def register(self, email: str, password: str) -> dict:
        user = UserCreate(email=email, password=password)
        return self._make_request("POST", "register", json=user.dict())

    def verify_email(self, verification_code: str) -> dict:
        return self._make_request("POST", f"verify_email/{verification_code}")

    def login(self, email: str, password: str) -> dict:
        form_data = {"username": email, "password": password}
        response = self._make_request("POST", "login", data=form_data)
        self.access_token = response["results"]["access_token"]["token"]
        self._refresh_token = response["results"]["refresh_token"]["token"]
        return response

    def user(self) -> dict:
        return self._make_request("GET", "user")

    def refresh_access_token(self) -> dict:
        if not self._refresh_token:
            raise ValueError("No refresh token available. Please login again.")
        response = self._make_request(
            "POST",
            "refresh_access_token",
            json={"refresh_token": self._refresh_token},
        )
        self.access_token = response["results"]["access_token"]["token"]
        self._refresh_token = response["results"]["refresh_token"][
            "token"
        ]  # Update the refresh token
        return response

    def _ensure_authenticated(self):
        pass
        # if not self.access_token:
        #     raise ValueError("Not authenticated. Please login first.")

    def health(self) -> dict:
        return self._make_request("GET", "health")

    def update_prompt(
        self,
        name: str = "default_system",
        template: Optional[str] = None,
        input_types: Optional[dict] = None,
    ) -> dict:
        self._ensure_authenticated()
        request = R2RUpdatePromptRequest(
            name=name, template=template, input_types=input_types
        )
        return self._make_request(
            "POST", "update_prompt", json=json.loads(request.model_dump_json())
        )

    def ingest_files(
        self,
        file_paths: list[str],
        metadatas: Optional[list[dict]] = None,
        document_ids: Optional[list[Union[uuid.UUID, str]]] = None,
        versions: Optional[list[str]] = None,
    ) -> dict:
        self._ensure_authenticated()

        all_file_paths = []

        for path in file_paths:
            if os.path.isdir(path):
                for root, _, files in os.walk(path):
                    all_file_paths.extend(
                        os.path.join(root, file) for file in files
                    )
            else:
                all_file_paths.append(path)

        files_to_upload = [
            (
                "files",
                (
                    os.path.basename(file),
                    open(file, "rb"),
                    "application/octet-stream",
                ),
            )
            for file in all_file_paths
        ]
        request = R2RIngestFilesRequest(
            metadatas=metadatas,
            document_ids=(
                [str(ele) for ele in document_ids] if document_ids else None
            ),
            versions=versions,
        )
        try:
            return self._make_request(
                "POST",
                "ingest_files",
                data={
                    k: json.dumps(v)
                    for k, v in json.loads(request.model_dump_json()).items()
                },
                files=files_to_upload,
            )
        finally:
            for _, file_tuple in files_to_upload:
                file_tuple[1].close()

    def update_files(
        self,
        file_paths: list[str],
        document_ids: list[str],
        metadatas: Optional[list[dict]] = None,
    ) -> dict:
        self._ensure_authenticated()

        request = R2RUpdateFilesRequest(
            metadatas=metadatas,
            document_ids=document_ids,
        )
        with ExitStack() as stack:
            return self._make_request(
                "POST",
                "update_files",
                data={
                    k: json.dumps(v)
                    for k, v in json.loads(request.model_dump_json()).items()
                },
                files=[
                    (
                        "files",
                        (
                            path.split("/")[-1],
                            stack.enter_context(open(path, "rb")),
                            "application/octet-stream",
                        ),
                    )
                    for path in file_paths
                ],
            )

    def search(
        self,
        query: str,
        use_vector_search: bool = True,
        search_filters: Optional[dict[str, Any]] = {},
        search_limit: int = 10,
        do_hybrid_search: bool = False,
        use_kg_search: bool = False,
        kg_search_generation_config: Optional[dict] = None,
    ) -> dict:
        self._ensure_authenticated()

        request = R2RSearchRequest(
            query=query,
            vector_search_settings={
                "use_vector_search": use_vector_search,
                "search_filters": search_filters or {},
                "search_limit": search_limit,
                "do_hybrid_search": do_hybrid_search,
            },
            kg_search_settings={
                "use_kg_search": use_kg_search,
                "kg_search_generation_config": kg_search_generation_config,
            },
        )
        return self._make_request(
            "POST", "search", json=json.loads(request.model_dump_json())
        )

    def rag(
        self,
        query: str,
        use_vector_search: bool = True,
        search_filters: Optional[dict[str, Any]] = {},
        search_limit: int = 10,
        do_hybrid_search: bool = False,
        use_kg_search: bool = False,
        kg_search_generation_config: Optional[dict] = None,
        rag_generation_config: Optional[dict] = None,
        task_prompt_override: Optional[str] = None,
    ) -> dict:
        self._ensure_authenticated()

        request = R2RRAGRequest(
            query=query,
            vector_search_settings={
                "use_vector_search": use_vector_search,
                "search_filters": search_filters or {},
                "search_limit": search_limit,
                "do_hybrid_search": do_hybrid_search,
            },
            kg_search_settings={
                "use_kg_search": use_kg_search,
                "kg_search_generation_config": kg_search_generation_config,
            },
            rag_generation_config=rag_generation_config,
            task_prompt_override=task_prompt_override,
        )

        if rag_generation_config and rag_generation_config.get(
            "stream", False
        ):
            return self._stream_rag_sync(request)
        else:
            return self._make_request(
                "POST", "rag", json=json.loads(request.model_dump_json())
            )

    async def _stream_rag(
        self, rag_request: R2RRAGRequest
    ) -> AsyncGenerator[str, None]:
        url = f"{self.base_url}{self.prefix}/rag"
        async with httpx.AsyncClient() as client:
            async with client.stream(
                "POST", url, json=json.loads(rag_request.model_dump_json())
            ) as response:
                handle_request_error(response)
                async for chunk in response.aiter_text():
                    yield chunk

    def _stream_rag_sync(
        self, rag_request: R2RRAGRequest
    ) -> Generator[str, None, None]:
        async def run_async_generator():
            async for chunk in self._stream_rag(rag_request):
                yield chunk

        loop = asyncio.new_event_loop()
        asyncio.set_event_loop(loop)

        async_gen = run_async_generator()

        try:
            while True:
                yield loop.run_until_complete(async_gen.__anext__())
        except StopAsyncIteration:
            pass
        finally:
            loop.close()

    def delete(
        self, keys: list[str], values: list[Union[bool, int, str]]
    ) -> dict:
        self._ensure_authenticated()

        request = R2RDeleteRequest(keys=keys, values=values)
        return self._make_request(
            "DELETE", "delete", json=json.loads(request.model_dump_json())
        )

    def logs(self, log_type_filter: Optional[str] = None) -> dict:
        self._ensure_authenticated()

        request = R2RLogsRequest(log_type_filter=log_type_filter)
        return self._make_request(
            "GET", "logs", json=json.loads(request.model_dump_json())
        )

    def app_settings(self) -> dict:
        self._ensure_authenticated()

        return self._make_request("GET", "app_settings")

    def analytics(
        self,
        filter_criteria: Optional[Dict[str, Any]],
        analysis_types: Optional[Dict[str, Any]],
    ) -> dict:
        self._ensure_authenticated()

        request = R2RAnalyticsRequest(
            filter_criteria=FilterCriteria(filters=filter_criteria),
            analysis_types=AnalysisTypes(analysis_types=analysis_types),
        )
        return self._make_request(
<<<<<<< HEAD
            "GET", "analytics", json=json.loads(request.model_dump_json())
=======
            "GET", "analytics", json=request.model_dump(exclude_none=True)
>>>>>>> 396d3b96
        )

    def users_overview(
        self, user_ids: Optional[list[uuid.UUID]] = None
    ) -> dict:
        self._ensure_authenticated()

        request = R2RUsersOverviewRequest(user_ids=user_ids)
        return self._make_request(
            "GET", "users_overview", json=json.loads(request.model_dump_json())
        )

    def documents_overview(
        self,
        document_ids: Optional[list[str]] = None,
        user_ids: Optional[list[str]] = None,
    ) -> dict:
        self._ensure_authenticated()

        request = R2RDocumentsOverviewRequest(
            document_ids=(
                [uuid.UUID(did) for did in document_ids]
                if document_ids
                else None
            ),
            user_ids=(
                [uuid.UUID(uid) for uid in user_ids] if user_ids else None
            ),
        )
        return self._make_request(
            "GET",
            "documents_overview",
            json=json.loads(request.model_dump_json()),
        )

    def document_chunks(self, document_id: str) -> dict:
        self._ensure_authenticated()

        request = R2RDocumentChunksRequest(document_id=document_id)
        return self._make_request(
            "GET",
            "document_chunks",
            json=json.loads(request.model_dump_json()),
        )

    def inspect_knowledge_graph(self, limit: int = 100) -> str:
        self._ensure_authenticated()

        request = R2RPrintRelationshipsRequest(limit=limit)
        return self._make_request(
            "POST",
            "inspect_knowledge_graph",
            json=json.loads(request.model_dump_json()),
        )

    def change_password(
        self, current_password: str, new_password: str
    ) -> dict:
        self._ensure_authenticated()
        return self._make_request(
            "POST",
            "change_password",
            json={
                "current_password": current_password,
                "new_password": new_password,
            },
        )

    def request_password_reset(self, email: str) -> dict:
        return self._make_request(
            "POST", "request_password_reset", json={"email": email}
        )

    def confirm_password_reset(
        self, reset_token: str, new_password: str
    ) -> dict:
        return self._make_request(
            "POST",
            f"reset_password/{reset_token}",
            json={"new_password": new_password},
        )

    def logout(self) -> dict:
        self._ensure_authenticated()
        response = self._make_request("POST", "logout")
        self.access_token = None
        self._refresh_token = None
        return response

    def update_user(self, user_data: dict) -> dict:
        self._ensure_authenticated()
        return self._make_request("PUT", "user", json=user_data)

    def delete_user(self, password: str) -> dict:
        self._ensure_authenticated()
        response = self._make_request(
            "DELETE", "user", json={"password": password}
        )
        self.access_token = None
        self._refresh_token = None
        return response

    def rag_chat(
        self,
        messages: list[dict],
        use_vector_search: bool = True,
        search_filters: Optional[dict[str, Any]] = {},
        search_limit: int = 10,
        do_hybrid_search: bool = False,
        use_kg_search: bool = False,
        kg_search_generation_config: Optional[dict] = None,
        rag_generation_config: Optional[dict] = None,
        task_prompt_override: Optional[str] = None,
    ) -> dict:
        self._ensure_authenticated()

        request = R2RRAGChatRequest(
            messages=messages,
            vector_search_settings={
                "use_vector_search": use_vector_search,
                "search_filters": search_filters or {},
                "search_limit": search_limit,
                "do_hybrid_search": do_hybrid_search,
            },
            kg_search_settings={
                "use_kg_search": use_kg_search,
                "kg_search_generation_config": kg_search_generation_config,
            },
            rag_generation_config=rag_generation_config,
            task_prompt_override=task_prompt_override,
        )

        if rag_generation_config and rag_generation_config.get(
            "stream", False
        ):
            return self._stream_rag_chat_sync(request)
        else:
            return self._make_request(
                "POST", "rag_chat", json=json.loads(request.model_dump_json())
            )

    async def _stream_rag_chat(
        self, rag_chat_request: R2RRAGChatRequest
    ) -> AsyncGenerator[str, None]:
        url = f"{self.base_url}{self.prefix}/rag_chat"
        async with httpx.AsyncClient() as client:
            async with client.stream(
                "POST",
                url,
                json=json.loads(rag_chat_request.model_dump_json()),
            ) as response:
                handle_request_error(response)
                async for chunk in response.aiter_text():
                    yield chunk

    def _stream_rag_chat_sync(
        self, rag_chat_request: R2RRAGChatRequest
    ) -> Generator[str, None, None]:
        async def run_async_generator():
            async for chunk in self._stream_rag_chat(rag_chat_request):
                yield chunk

        loop = asyncio.new_event_loop()
        asyncio.set_event_loop(loop)

        async_gen = run_async_generator()

        try:
            while True:
                yield loop.run_until_complete(async_gen.__anext__())
        except StopAsyncIteration:
            pass
        finally:
            loop.close()


if __name__ == "__main__":
    client = R2RClient(base_url="http://localhost:8000")
    fire.Fire(client)<|MERGE_RESOLUTION|>--- conflicted
+++ resolved
@@ -374,11 +374,7 @@
             analysis_types=AnalysisTypes(analysis_types=analysis_types),
         )
         return self._make_request(
-<<<<<<< HEAD
-            "GET", "analytics", json=json.loads(request.model_dump_json())
-=======
             "GET", "analytics", json=request.model_dump(exclude_none=True)
->>>>>>> 396d3b96
         )
 
     def users_overview(

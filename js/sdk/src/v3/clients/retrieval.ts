--- conflicted
+++ resolved
@@ -278,37 +278,6 @@
       },
     );
   }
-<<<<<<< HEAD
-/**
- * Engage with an intelligent reasoning agent for complex information analysis.
- *
- * This endpoint provides a streamlined version of the agent that focuses on
- * reasoning capabilities without RAG integration. It's ideal for scenarios
- * where you need complex reasoning but don't require document retrieval.
- *
- * Key Features:
- *    - Multi-step reasoning for complex problems
- *    - Tool integration for enhanced capabilities
- *    - Conversation context management
- *    - Streaming support for real-time responses
- *
- * @param options Configuration options for the reasoning agent
- * @param options.message Current message to process
- * @param options.ragGenerationConfig Configuration for generation
- * @param options.conversationId ID of the conversation
- * @param options.maxToolContextLength Maximum context length for tool replies
- * @param options.tools List of tool configurations
- * @returns
- */
-async reasoning_agent(options: {
-  message?: Message;
-  ragGenerationConfig?: GenerationConfig | Record<string, any>;
-  conversationId?: string;
-  maxToolContextLength?: number;
-  tools?: Array<Record<string, any>>;
-}): Promise<any | AsyncGenerator<string, void, unknown>> {
-  const data: Record<string, any> = {
-=======
   /**
    * Engage with an intelligent reasoning agent for complex information analysis.
    *
@@ -330,7 +299,7 @@
    * @param options.tools List of tool configurations
    * @returns
    */
-  async rawr(options: {
+  async reasoning_agent(options: {
     message?: Message;
     ragGenerationConfig?: GenerationConfig | Record<string, any>;
     conversationId?: string;
@@ -338,7 +307,6 @@
     tools?: Array<Record<string, any>>;
   }): Promise<any | AsyncGenerator<string, void, unknown>> {
     const data: Record<string, any> = {
->>>>>>> d7537c63
       ...(options.message && {
         message: options.message,
       }),
@@ -358,15 +326,9 @@
 
     if (options.ragGenerationConfig && options.ragGenerationConfig.stream) {
       return this.streamReasoningAgent(data);
-<<<<<<< HEAD
   } else {
       return await this.client.makeRequest("POST", "retrieval/reasoning_agent", {
           data: data,
-=======
-    } else {
-      return await this.client.makeRequest("POST", "retrieval/rawr", {
-        data: data,
->>>>>>> d7537c63
       });
     }
   }

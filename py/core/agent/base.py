--- conflicted
+++ resolved
@@ -323,8 +323,6 @@
                 Message(role="assistant", content=content_buffer)
             )
             self._completed = True
-<<<<<<< HEAD
-=======
             yield "</completion>"
 
         # After the stream ends
@@ -333,5 +331,4 @@
                 Message(role="assistant", content=content_buffer)
             )
             self._completed = True
->>>>>>> b17e19ef
             yield "</completion>"
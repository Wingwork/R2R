"""Abstractions for the LLM model."""

import json
from enum import Enum
from typing import TYPE_CHECKING, Any, ClassVar, Optional, TypeAlias

from openai.types.chat import ChatCompletionChunk
from pydantic import BaseModel, Field

from .base import R2RSerializable

if TYPE_CHECKING:
    from .search import AggregateSearchResult

<<<<<<< HEAD

# LLMChatCompletion = ChatCompletion

from typing import List, Optional

from typing_extensions import Literal


class Function(BaseModel):
    arguments: str
    """
    The arguments to call the function with, as generated by the model in JSON
    format. Note that the model does not always generate valid JSON, and may
    hallucinate parameters not defined by your function schema. Validate the
    arguments in your code before calling your function.
    """

    name: str
    """The name of the function to call."""


class ChatCompletionMessageToolCall(BaseModel):
    id: str
    """The ID of the tool call."""

    function: Function
    """The function that the model called."""

    type: Literal["function"]
    """The type of the tool. Currently, only `function` is supported."""


class FunctionCall(BaseModel):
    arguments: str
    """
    The arguments to call the function with, as generated by the model in JSON
    format. Note that the model does not always generate valid JSON, and may
    hallucinate parameters not defined by your function schema. Validate the
    arguments in your code before calling your function.
    """

    name: str
    """The name of the function to call."""


class ChatCompletionMessage(BaseModel):
    content: Optional[str] = None
    """The contents of the message."""

    refusal: Optional[str] = None
    """The refusal message generated by the model."""

    role: Literal["assistant"]
    """The role of the author of this message."""

    # audio: Optional[ChatCompletionAudio] = None
    """
    If the audio output modality is requested, this object contains data about the
    audio response from the model.
    [Learn more](https://platform.openai.com/docs/guides/audio).
    """

    function_call: Optional[FunctionCall] = None
    """Deprecated and replaced by `tool_calls`.

    The name and arguments of a function that should be called, as generated by the
    model.
    """

    tool_calls: Optional[List[ChatCompletionMessageToolCall]] = None
    """The tool calls generated by the model, such as function calls."""

    structured_content: Optional[List[dict]] = None


class Choice(BaseModel):
    finish_reason: Literal[
        "stop", "length", "tool_calls", "content_filter", "function_call"
    ]
    """The reason the model stopped generating tokens.

    This will be `stop` if the model hit a natural stop point or a provided stop
    sequence, `length` if the maximum number of tokens specified in the request was
    reached, `content_filter` if content was omitted due to a flag from our content
    filters, `tool_calls` if the model called a tool, or `function_call`
    (deprecated) if the model called a function.
    """

    index: int
    """The index of the choice in the list of choices."""

    # logprobs: Optional[ChoiceLogprobs] = None
    """Log probability information for the choice."""

    message: ChatCompletionMessage
    """A chat completion message generated by the model."""


class LLMChatCompletion(BaseModel):
    id: str
    """A unique identifier for the chat completion."""

    choices: List[Choice]
    """A list of chat completion choices.

    Can be more than one if `n` is greater than 1.
    """

    created: int
    """The Unix timestamp (in seconds) of when the chat completion was created."""

    model: str
    """The model used for the chat completion."""

    object: Literal["chat.completion"]
    """The object type, which is always `chat.completion`."""

    service_tier: Optional[Literal["scale", "default"]] = None
    """The service tier used for processing the request."""

    system_fingerprint: Optional[str] = None
    """This fingerprint represents the backend configuration that the model runs with.

    Can be used in conjunction with the `seed` request parameter to understand when
    backend changes have been made that might impact determinism.
    """

    usage: Optional[Any] = None
    """Usage statistics for the completion request."""


LLMChatCompletionChunk = ChatCompletionChunk
=======
LLMChatCompletion: TypeAlias = ChatCompletion
LLMChatCompletionChunk: TypeAlias = ChatCompletionChunk
>>>>>>> 2e57a515


class RAGCompletion:
    completion: LLMChatCompletion
    search_results: "AggregateSearchResult"

    def __init__(
        self,
        completion: LLMChatCompletion,
        search_results: "AggregateSearchResult",
    ):
        self.completion = completion
        self.search_results = search_results


class GenerationConfig(R2RSerializable):
    _defaults: ClassVar[dict] = {
        "model": None,
        "temperature": 0.1,
        "top_p": 1.0,
        "max_tokens_to_sample": 1024,
        "stream": False,
        "functions": None,
        "tools": None,
        "add_generation_kwargs": None,
        "api_base": None,
        "response_format": None,
        "extended_thinking": False,
        "thinking_budget": None,
        "reasoning_effort": None,
    }

    model: Optional[str] = Field(
        default_factory=lambda: GenerationConfig._defaults["model"]
    )
    temperature: float = Field(
        default_factory=lambda: GenerationConfig._defaults["temperature"]
    )
    top_p: Optional[float] = Field(
        default_factory=lambda: GenerationConfig._defaults["top_p"],
    )
    max_tokens_to_sample: int = Field(
        default_factory=lambda: GenerationConfig._defaults[
            "max_tokens_to_sample"
        ],
    )
    stream: bool = Field(
        default_factory=lambda: GenerationConfig._defaults["stream"]
    )
    functions: Optional[list[dict]] = Field(
        default_factory=lambda: GenerationConfig._defaults["functions"]
    )
    tools: Optional[list[dict]] = Field(
        default_factory=lambda: GenerationConfig._defaults["tools"]
    )
    add_generation_kwargs: Optional[dict] = Field(
        default_factory=lambda: GenerationConfig._defaults[
            "add_generation_kwargs"
        ],
    )
    api_base: Optional[str] = Field(
        default_factory=lambda: GenerationConfig._defaults["api_base"],
    )
    response_format: Optional[dict | BaseModel] = None
    extended_thinking: bool = Field(
        default=False,
        description="Flag to enable extended thinking mode (for Anthropic providers)",
    )
    thinking_budget: Optional[int] = Field(
        default=None,
        description=(
            "Token budget for internal reasoning when extended thinking mode is enabled. "
            "Must be less than max_tokens_to_sample."
        ),
    )
    reasoning_effort: Optional[str] = Field(
        default=None,
        description=(
            "Effort level for internal reasoning when extended thinking mode is enabled, `low`, `medium`, or `high`."
            "Only applicable to OpenAI providers."
        ),
    )

    @classmethod
    def set_default(cls, **kwargs):
        for key, value in kwargs.items():
            if key in cls._defaults:
                cls._defaults[key] = value
            else:
                raise AttributeError(
                    f"No default attribute '{key}' in GenerationConfig"
                )

    def __init__(self, **data):
        if (
            "response_format" in data
            and isinstance(data["response_format"], type)
            and issubclass(data["response_format"], BaseModel)
        ):
            model_class = data["response_format"]
            data["response_format"] = {
                "type": "json_schema",
                "json_schema": {
                    "name": model_class.__name__,
                    "schema": model_class.model_json_schema(),
                },
            }

        model = data.pop("model", None)
        if model is not None:
            super().__init__(model=model, **data)
        else:
            super().__init__(**data)

    def __str__(self):
        return json.dumps(self.to_dict())

    class Config:
        populate_by_name = True
        json_schema_extra = {
            "example": {
                "model": "openai/gpt-4o",
                "temperature": 0.1,
                "top_p": 1.0,
                "max_tokens_to_sample": 1024,
                "stream": False,
                "functions": None,
                "tools": None,
                "add_generation_kwargs": None,
                "api_base": None,
            }
        }


class MessageType(Enum):
    SYSTEM = "system"
    USER = "user"
    ASSISTANT = "assistant"
    FUNCTION = "function"
    TOOL = "tool"

    def __str__(self):
        return self.value


class Message(R2RSerializable):
    role: MessageType | str
    content: Optional[Any] = None
    name: Optional[str] = None
    function_call: Optional[dict[str, Any]] = None
    tool_calls: Optional[list[dict[str, Any]]] = None
    tool_call_id: Optional[str] = None
    metadata: Optional[dict[str, Any]] = None
    structured_content: Optional[list[dict]] = None
    image_url: Optional[str] = None  # For URL-based images
    image_data: Optional[dict[str, str]] = (
        None  # For base64 {media_type, data}
    )

    class Config:
        populate_by_name = True
        json_schema_extra = {
            "example": {
                "role": "user",
                "content": "This is a test message.",
                "name": None,
                "function_call": None,
                "tool_calls": None,
            }
        }<|MERGE_RESOLUTION|>--- conflicted
+++ resolved
@@ -2,7 +2,7 @@
 
 import json
 from enum import Enum
-from typing import TYPE_CHECKING, Any, ClassVar, Optional, TypeAlias
+from typing import TYPE_CHECKING, Any, ClassVar, Optional
 
 from openai.types.chat import ChatCompletionChunk
 from pydantic import BaseModel, Field
@@ -12,11 +12,10 @@
 if TYPE_CHECKING:
     from .search import AggregateSearchResult
 
-<<<<<<< HEAD
 
 # LLMChatCompletion = ChatCompletion
 
-from typing import List, Optional
+from typing import List
 
 from typing_extensions import Literal
 
@@ -145,10 +144,6 @@
 
 
 LLMChatCompletionChunk = ChatCompletionChunk
-=======
-LLMChatCompletion: TypeAlias = ChatCompletion
-LLMChatCompletionChunk: TypeAlias = ChatCompletionChunk
->>>>>>> 2e57a515
 
 
 class RAGCompletion:
